"""Primary module for CLTK pipeline."""

from typing import List

from cltkv1.languages import get_lang
from cltkv1.utils.data_types import Doc, Language, Pipeline, Type
from cltkv1.utils.exceptions import UnknownLanguageError, UnimplementedLanguageError
from cltkv1.utils.pipelines import (
    GothicPipeline,
    GreekPipeline,
    LatinPipeline,
    OCSPipeline,
    OldFrenchPipeline
)

pipelines = {
   "lat": LatinPipeline,
   "grc": GreekPipeline,
   "chu": OCSPipeline,
   "fro": OldFrenchPipeline,
   "got": GothicPipeline
}


class NLP:
    """NLP class for default processing."""

    def __init__(self, language: str, custom_pipeline: Pipeline = None) -> None:
        """Constructor for CLTK class.

        >>> from cltkv1 import NLP
        >>> cltk_nlp = NLP(language="lat")
        >>> isinstance(cltk_nlp, NLP)
        True
        >>> NLP(language="xxx")
        Traceback (most recent call last):
          ...
        cltkv1.utils.exceptions.UnknownLanguageError: Unknown language 'xxx'. Use ISO 639-3 languages.
        >>> from cltkv1.utils.data_types import Pipeline
        >>> from cltkv1.tokenizers import LatinTokenizationProcess
        >>> from cltkv1.languages import get_lang
        >>> a_pipeline = Pipeline(description="A custom Latin pipeline", processes=[LatinTokenizationProcess], language=get_lang("lat"))
        >>> nlp = NLP(language="lat", custom_pipeline=a_pipeline)
        >>> nlp.pipeline is a_pipeline
        True
        """
        try:
            self.language = get_lang(language)  # type: Language
        except UnknownLanguageError:
            raise UnknownLanguageError(
                f"Unknown language '{language}'. Use ISO 639-3 languages."
            )
        self.pipeline = custom_pipeline if custom_pipeline else self._get_pipeline()

    def _get_pipeline(self) -> Pipeline:
        """Select appropriate pipeline for given language. If custom
        processing is requested, ensure that user-selected choices
        are valid, both in themselves and in unison.

        >>> from cltkv1 import NLP
        >>> from cltkv1.utils.data_types import Pipeline
        >>> cltk_nlp = NLP(language="lat")
        >>> lat_pipeline = cltk_nlp._get_pipeline()
        >>> isinstance(cltk_nlp.pipeline, Pipeline)
        True
        >>> isinstance(lat_pipeline, Pipeline)
        True
        >>> cltk_nlp = NLP(language="axm")
        Traceback (most recent call last):
          ...
        cltkv1.utils.exceptions.UnimplementedLanguageError: axm
        """
        try:
            return pipelines[self.language.iso_639_3_code]()
        except KeyError:
            raise UnimplementedLanguageError(self.language.iso_639_3_code)

    def analyze(self, text: str) -> Doc:
        """The primary method for the NLP object, to which raw text strings are passed.

        TODO: Run the OF example and then log the FileNotFoundError inside the `stanford.py` module


        >>> from cltkv1 import NLP
        >>> from cltkv1.utils.example_texts import EXAMPLE_TEXTS
        >>> from cltkv1.utils.data_types import Doc
        >>> cltk_nlp = NLP(language="lat")
        >>> cltk_obj = cltk_nlp.analyze(text=EXAMPLE_TEXTS["lat"])
        >>> isinstance(cltk_obj, Doc)
        True
        >>> cltk_obj.words[0]
        Word(index_char_start=None, index_char_stop=None, index_token=1, index_sentence=0, string='Gallia', pos='A1|grn1|casA|gen2|stAM', lemma='aallius', scansion=None, xpos='A1|grn1|casA|gen2|stAM', upos='NOUN', dependency_relation='nsubj', governor=4, parent_token=<Token index=1;words=[<Word index=1;text=Gallia;lemma=aallius;upos=NOUN;xpos=A1|grn1|casA|gen2|stAM;feats=Case=Nom|Degree=Pos|Gender=Fem|Number=Sing;governor=4;dependency_relation=nsubj>]>, feats='Case=Nom|Degree=Pos|Gender=Fem|Number=Sing')

        >>> from cltkv1.utils.example_texts import EXAMPLE_TEXTS
        >>> cltk_nlp = NLP(language="grc")
        >>> cltk_obj = cltk_nlp.analyze(text=EXAMPLE_TEXTS["grc"])
        >>> cltk_obj.words[0]
        Word(index_char_start=None, index_char_stop=None, index_token=1, index_sentence=0, string='ὅτι', pos='Df', lemma='ὅτι#1', scansion=None, xpos='Df', upos='ADV', dependency_relation='advmod', governor=13, parent_token=<Token index=1;words=[<Word index=1;text=ὅτι;lemma=ὅτι#1;upos=ADV;xpos=Df;feats=_;governor=13;dependency_relation=advmod>]>, feats='_')

        >>> cltk_nlp = NLP(language="chu")
        >>> cltk_obj = cltk_nlp.analyze(text=EXAMPLE_TEXTS["chu"])
        >>> cltk_obj.words[0]
        Word(index_char_start=None, index_char_stop=None, index_token=1, index_sentence=0, string='отьчє', pos='Nb', lemma='отьць', scansion=None, xpos='Nb', upos='NOUN', dependency_relation='nsubj', governor=6, parent_token=<Token index=1;words=[<Word index=1;text=отьчє;lemma=отьць;upos=NOUN;xpos=Nb;feats=Case=Nom|Gender=Masc|Number=Sing;governor=6;dependency_relation=nsubj>]>, feats='Case=Nom|Gender=Masc|Number=Sing')

        >>> cltk_nlp = NLP(language="fro")
        >>> cltk_obj = cltk_nlp.analyze(text=EXAMPLE_TEXTS["fro"])
        >>> cltk_obj.words[0]
        Word(index_char_start=None, index_char_stop=None, index_token=1, index_sentence=0, string='Une', pos='DETndf', lemma='Une', scansion=None, xpos='DETndf', upos='DET', dependency_relation='det', governor=2, parent_token=<Token index=1;words=[<Word index=1;text=Une;lemma=Une;upos=DET;xpos=DETndf;feats=Definite=Ind|PronType=Art;governor=2;dependency_relation=det>]>, feats='Definite=Ind|PronType=Art')

        >>> cltk_nlp = NLP(language="got")
        >>> cltk_obj = cltk_nlp.analyze(text=EXAMPLE_TEXTS["got"])
        >>> cltk_obj.words[0]
        Word(index_char_start=None, index_char_stop=None, index_token=1, index_sentence=0, string='swa', pos='Df', lemma='swa', scansion=None, xpos='Df', upos='ADV', dependency_relation='advmod', governor=2, parent_token=<Token index=1;words=[<Word index=1;text=swa;lemma=swa;upos=ADV;xpos=Df;feats=_;governor=2;dependency_relation=advmod>]>, feats='_')
        >>> len(cltk_obj.sentences)
        4
        """
<<<<<<< HEAD
=======
        # TODO: Figure out if I can avoid having to call the dataclass Pipeline
        a_pipeline = self.pipeline()
        doc = Doc(language=self.language.iso_639_3_code)
        for process in a_pipeline.processes:
            a_process = process(data_input=text, language=self.language.iso_639_3_code)
            cltk_words = a_process.data_output
>>>>>>> a29dc818

        doc = Doc(language=self.language.iso_639_3_code, raw = text)

        for process in self.pipeline.processes:
            a_process = process(input_doc = doc, language=self.language.iso_639_3_code)
            a_process.run()
            doc = a_process.output_doc

        return doc<|MERGE_RESOLUTION|>--- conflicted
+++ resolved
@@ -4,21 +4,21 @@
 
 from cltkv1.languages import get_lang
 from cltkv1.utils.data_types import Doc, Language, Pipeline, Type
-from cltkv1.utils.exceptions import UnknownLanguageError, UnimplementedLanguageError
+from cltkv1.utils.exceptions import UnimplementedLanguageError, UnknownLanguageError
 from cltkv1.utils.pipelines import (
     GothicPipeline,
     GreekPipeline,
     LatinPipeline,
     OCSPipeline,
-    OldFrenchPipeline
+    OldFrenchPipeline,
 )
 
 pipelines = {
-   "lat": LatinPipeline,
-   "grc": GreekPipeline,
-   "chu": OCSPipeline,
-   "fro": OldFrenchPipeline,
-   "got": GothicPipeline
+    "lat": LatinPipeline,
+    "grc": GreekPipeline,
+    "chu": OCSPipeline,
+    "fro": OldFrenchPipeline,
+    "got": GothicPipeline,
 }
 
 
@@ -114,20 +114,10 @@
         >>> len(cltk_obj.sentences)
         4
         """
-<<<<<<< HEAD
-=======
-        # TODO: Figure out if I can avoid having to call the dataclass Pipeline
-        a_pipeline = self.pipeline()
-        doc = Doc(language=self.language.iso_639_3_code)
-        for process in a_pipeline.processes:
-            a_process = process(data_input=text, language=self.language.iso_639_3_code)
-            cltk_words = a_process.data_output
->>>>>>> a29dc818
-
-        doc = Doc(language=self.language.iso_639_3_code, raw = text)
+        doc = Doc(language=self.language.iso_639_3_code, raw=text)
 
         for process in self.pipeline.processes:
-            a_process = process(input_doc = doc, language=self.language.iso_639_3_code)
+            a_process = process(input_doc=doc, language=self.language.iso_639_3_code)
             a_process.run()
             doc = a_process.output_doc
 
