--- conflicted
+++ resolved
@@ -1,16 +1,13 @@
 """Init for `cltkv1.wrappers`."""
+
+import copy
 
 from cltkv1.utils.data_types import Doc, Process, Word
 
 from .stanford import StanfordNLPWrapper
 
-import copy
 
-<<<<<<< HEAD
 class StanfordNLPProcess(Process):
-=======
-class StanfordNLPProcess(MultiProcess):
->>>>>>> a29dc818
     """A ``Process`` type to capture everything
     that the ``stanfordnlp`` project can do for a
     given language.
@@ -22,33 +19,25 @@
 
     >>> from cltkv1.wrappers import StanfordNLPProcess
     >>> from cltkv1.utils.example_texts import EXAMPLE_TEXTS
-<<<<<<< HEAD
     >>> process_stanford = StanfordNLPProcess(input_doc = Doc(raw=EXAMPLE_TEXTS["lat"]), language="lat")
     >>> isinstance(process_stanford, StanfordNLPProcess)
     True
     >>> from stanfordnlp.pipeline.doc import Document
     >>> process_stanford.run()
     >>> isinstance(process_stanford.output_doc.stanfordnlp_doc, Document)
-=======
-    >>> process_stanford = StanfordNLPProcess(data_input=EXAMPLE_TEXTS["lat"], language="lat")
-    >>> isinstance(process_stanford, StanfordNLPProcess)
-    True
-    >>> from stanfordnlp.pipeline.doc import Document
-    >>> _ = process_stanford.data_output
-    >>> isinstance(process_stanford.stanfordnlp_doc, Document)
->>>>>>> a29dc818
     True
     """
 
     def __init__(self, input_doc, language):
         """Constructor."""
-<<<<<<< HEAD
-        super().__init__(input_doc = input_doc, language = language)
-        self.stanfordnlp_wrapper = StanfordNLPWrapper.get_nlp(language = self.language)
-        
+        super().__init__(input_doc=input_doc, language=language)
+        self.stanfordnlp_wrapper = StanfordNLPWrapper.get_nlp(language=self.language)
+
     def algorithm(self, doc):
         stanfordnlp_doc = self.stanfordnlp_wrapper.parse(doc.raw)
-        (cltk_words, indices_tokens) = StanfordNLPProcess.stanfordnlp_to_cltk_word_type(stanfordnlp_doc)
+        (cltk_words, indices_tokens) = StanfordNLPProcess.stanfordnlp_to_cltk_word_type(
+            stanfordnlp_doc
+        )
         doc.words = cltk_words
         doc.indices_tokens = indices_tokens
         doc.stanfordnlp_doc = stanfordnlp_doc
@@ -57,32 +46,15 @@
 
     @staticmethod
     def stanfordnlp_to_cltk_word_type(stanfordnlp_doc):
-=======
-        self.data_input = data_input
-        self.language = language
-        self.stanfordnlp_wrapper = StanfordNLPWrapper.get_nlp(language=self.language)
-        self.stanfordnlp_doc = None
-
-    def algorithm(self, text):
-        self.stanfordnlp_doc = self.stanfordnlp_wrapper.parse(text)
-        return self.stanfordnlp_to_cltk_word_type()
-
-    def stanfordnlp_to_cltk_word_type(self):
->>>>>>> a29dc818
         """Take an entire ``stanfordnlp`` document, extract
         each word, and encode it in the way expected by
         the CLTK's ``Word`` type.
 
         >>> from cltkv1.wrappers import StanfordNLPProcess
         >>> from cltkv1.utils.example_texts import EXAMPLE_TEXTS
-<<<<<<< HEAD
         >>> process_stanford = StanfordNLPProcess(input_doc = Doc(raw=EXAMPLE_TEXTS["lat"]), language="lat")
         >>> process_stanford.run()
         >>> cltk_words = process_stanford.output_doc.words
-=======
-        >>> process_stanford = StanfordNLPProcess(data_input=EXAMPLE_TEXTS["lat"], language="lat")
-        >>> cltk_words = process_stanford.data_output
->>>>>>> a29dc818
         >>> isinstance(cltk_words, list)
         True
         >>> isinstance(cltk_words[0], Word)
@@ -91,20 +63,12 @@
         Word(index_char_start=None, index_char_stop=None, index_token=1, index_sentence=0, string='Gallia', pos='A1|grn1|casA|gen2|stAM', lemma='aallius', scansion=None, xpos='A1|grn1|casA|gen2|stAM', upos='NOUN', dependency_relation='nsubj', governor=4, parent_token=<Token index=1;words=[<Word index=1;text=Gallia;lemma=aallius;upos=NOUN;xpos=A1|grn1|casA|gen2|stAM;feats=Case=Nom|Degree=Pos|Gender=Fem|Number=Sing;governor=4;dependency_relation=nsubj>]>, feats='Case=Nom|Degree=Pos|Gender=Fem|Number=Sing')
         """
         words_list = list()
-<<<<<<< HEAD
         sentence_list = list()
-       
+
         for sentence_index, sentence in enumerate(stanfordnlp_doc.sentences):
             token_indices = list()
 
             for token_index, token in enumerate(sentence.tokens):
-=======
-        # print('* * * ', dir(self.nlp_doc_stanford))  # .sentences, .text, .conll_file, .load_annotations, .write_conll_to_file
-        # .text is the raw str
-        # .sentences is list
-        for sentence_index, sentence in enumerate(self.stanfordnlp_doc.sentences):
-            for token in sentence.tokens:
->>>>>>> a29dc818
                 stanfordnlp_word = token.words[0]
                 cltk_word = Word(
                     index_token=int(stanfordnlp_word.index),  # same as ``token.index``
